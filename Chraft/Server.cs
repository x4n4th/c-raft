--- conflicted
+++ resolved
@@ -450,36 +450,12 @@
             return true;
         }
 
-        /*private void StopTcp()
-        {
-            try
-            {
-                Logger.Log(Logger.LogLevel.Info, "Stopping listener...");
-                Tcp.Stop();
-                Logger.Log(Logger.LogLevel.Info, "Listener stopped.");
-            }
-            catch
-            {
-                Logger.Log(Logger.LogLevel.Info, "Listener already stopped.");
-            }
-        }*/
-<<<<<<< HEAD
-
         public AutoResetEvent NetworkSignal = new AutoResetEvent(true);
         private int _AsyncAccepts = 0;
         private Task _ReadClientsPackets;
         private Task _SendClientPackets;
         private Task _DisposeClients;
 
-=======
-
-        public AutoResetEvent NetworkSignal = new AutoResetEvent(true);
-        private int _AsyncAccepts = 0;
-        private Task _ReadClientsPackets;
-        private Task _SendClientPackets;
-        private Task _DisposeClients;
-
->>>>>>> 5593c9b8
         private void RunNetwork()
         {
             while (NetworkSignal.WaitOne())
@@ -555,35 +531,12 @@
 
             Interlocked.Exchange(ref _AsyncAccepts, 0);
             NetworkSignal.Set();
-<<<<<<< HEAD
         }
 
         private void Accept_Completion(object sender, SocketAsyncEventArgs e)
         {
             Accept_Process(e); 
         }
-
-=======
-        }
-
-        private void Accept_Completion(object sender, SocketAsyncEventArgs e)
-        {
-            Accept_Process(e); 
-        }
-
->>>>>>> 5593c9b8
-        /*private void AcceptOrWait()
-        {
-            if (Tcp.Pending())
-            {
-                AcceptClient();
-                Thread.Sleep(300);
-            }
-            else
-            {
-                Thread.Sleep(10);
-            }
-        }*/
 
         /// <summary>
         /// Allocate a new entity ID.
@@ -866,8 +819,7 @@
             foreach (WorldManager w in GetWorlds())
                 w.Dispose();
             Running = false;
-            /*if (Tcp != null && Tcp.Server.IsBound)
-                Tcp.Stop();*/
+           
             if (Irc != null)
                 Irc.Stop();
         }
