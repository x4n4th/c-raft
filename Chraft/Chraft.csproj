﻿<?xml version="1.0" encoding="utf-8"?>
<Project ToolsVersion="4.0" DefaultTargets="Build" xmlns="http://schemas.microsoft.com/developer/msbuild/2003">
  <PropertyGroup>
    <Configuration Condition=" '$(Configuration)' == '' ">Debug</Configuration>
    <Platform Condition=" '$(Platform)' == '' ">AnyCPU</Platform>
    <ProductVersion>8.0.30703</ProductVersion>
    <SchemaVersion>2.0</SchemaVersion>
    <ProjectGuid>{024D469C-C147-4BCF-8E17-1833AA8B34DC}</ProjectGuid>
    <OutputType>Library</OutputType>
    <AppDesignerFolder>Properties</AppDesignerFolder>
    <RootNamespace>Chraft</RootNamespace>
    <AssemblyName>Chraft</AssemblyName>
    <TargetFrameworkVersion>v4.0</TargetFrameworkVersion>
    <FileAlignment>512</FileAlignment>
  </PropertyGroup>
  <PropertyGroup Condition=" '$(Configuration)|$(Platform)' == 'Release|x86' ">
    <PlatformTarget>x86</PlatformTarget>
    <DebugType>pdbonly</DebugType>
    <Optimize>true</Optimize>
    <OutputPath>bin\Release\</OutputPath>
    <DefineConstants>TRACE;PROFILE</DefineConstants>
    <ErrorReport>prompt</ErrorReport>
    <WarningLevel>4</WarningLevel>
    <AllowUnsafeBlocks>true</AllowUnsafeBlocks>
  </PropertyGroup>
  <PropertyGroup Condition="'$(Configuration)|$(Platform)' == 'Debug|AnyCPU'">
    <DebugSymbols>true</DebugSymbols>
    <OutputPath>bin\Debug\</OutputPath>
    <DefineConstants>DEBUG;TRACE</DefineConstants>
    <AllowUnsafeBlocks>true</AllowUnsafeBlocks>
    <Optimize>true</Optimize>
    <DebugType>full</DebugType>
    <CodeAnalysisLogFile>bin\Debug\Chraft.exe.CodeAnalysisLog.xml</CodeAnalysisLogFile>
    <CodeAnalysisUseTypeNameInSuppression>true</CodeAnalysisUseTypeNameInSuppression>
    <CodeAnalysisModuleSuppressionsFile>GlobalSuppressions.cs</CodeAnalysisModuleSuppressionsFile>
    <ErrorReport>prompt</ErrorReport>
    <CodeAnalysisRuleSet>MinimumRecommendedRules.ruleset</CodeAnalysisRuleSet>
    <CodeAnalysisRuleSetDirectories>;C:\Program Files (x86)\Microsoft Visual Studio 10.0\Team Tools\Static Analysis Tools\\Rule Sets</CodeAnalysisRuleSetDirectories>
    <CodeAnalysisIgnoreBuiltInRuleSets>false</CodeAnalysisIgnoreBuiltInRuleSets>
    <CodeAnalysisRuleDirectories>;C:\Program Files (x86)\Microsoft Visual Studio 10.0\Team Tools\Static Analysis Tools\FxCop\\Rules</CodeAnalysisRuleDirectories>
    <CodeAnalysisIgnoreBuiltInRules>false</CodeAnalysisIgnoreBuiltInRules>
    <WarningLevel>4</WarningLevel>
  </PropertyGroup>
  <PropertyGroup Condition="'$(Configuration)|$(Platform)' == 'Release|AnyCPU'">
    <OutputPath>bin\Release\</OutputPath>
    <DefineConstants>TRACE</DefineConstants>
    <AllowUnsafeBlocks>true</AllowUnsafeBlocks>
    <Optimize>true</Optimize>
    <DebugType>pdbonly</DebugType>
    <PlatformTarget>AnyCPU</PlatformTarget>
    <CodeAnalysisLogFile>bin\Release\Chraft.exe.CodeAnalysisLog.xml</CodeAnalysisLogFile>
    <CodeAnalysisUseTypeNameInSuppression>true</CodeAnalysisUseTypeNameInSuppression>
    <CodeAnalysisModuleSuppressionsFile>GlobalSuppressions.cs</CodeAnalysisModuleSuppressionsFile>
    <ErrorReport>prompt</ErrorReport>
    <CodeAnalysisRuleSet>MinimumRecommendedRules.ruleset</CodeAnalysisRuleSet>
    <CodeAnalysisRuleSetDirectories>;C:\Program Files (x86)\Microsoft Visual Studio 10.0\Team Tools\Static Analysis Tools\\Rule Sets</CodeAnalysisRuleSetDirectories>
    <CodeAnalysisIgnoreBuiltInRuleSets>false</CodeAnalysisIgnoreBuiltInRuleSets>
    <CodeAnalysisRuleDirectories>;C:\Program Files (x86)\Microsoft Visual Studio 10.0\Team Tools\Static Analysis Tools\FxCop\\Rules</CodeAnalysisRuleDirectories>
    <CodeAnalysisIgnoreBuiltInRules>false</CodeAnalysisIgnoreBuiltInRules>
    <WarningLevel>4</WarningLevel>
  </PropertyGroup>
  <ItemGroup>
    <Reference Include="Nini">
      <HintPath>.\Nini.dll</HintPath>
    </Reference>
    <Reference Include="System" />
    <Reference Include="System.Core" />
    <Reference Include="System.Data.Linq" />
    <Reference Include="System.Drawing" />
    <Reference Include="System.Xml.Linq" />
    <Reference Include="System.Data.DataSetExtensions" />
    <Reference Include="Microsoft.CSharp" />
    <Reference Include="System.Data" />
    <Reference Include="System.Xml" />
    <Reference Include="ICSharpCode.SharpZipLib, Version=0.86.0.518, Culture=neutral, PublicKeyToken=1b03e6acf1164f73">
      <HintPath>ICSharpCode.SharpZipLib.dll</HintPath>
    </Reference>
    <Reference Include="Ionic.Zip, Version=1.9.1.8, Culture=neutral, PublicKeyToken=edbe51ad942a3f5c">
      <HintPath>Ionic.Zip.dll</HintPath>
    </Reference>
  </ItemGroup>
  <ItemGroup>
    <Compile Include="ChatEventArgs.cs" />
    <Compile Include="ClientEventArgs.cs" />
    <Compile Include="CommandEventArgs.cs" />
    <Compile Include="Commands\ClientCommandHandler.cs" />
    <Compile Include="Commands\CmdBan.cs" />
    <Compile Include="Commands\CmdGameMode.cs" />
    <Compile Include="Commands\CmdGive.cs" />
    <Compile Include="Commands\CmdKick.cs" />
    <Compile Include="Commands\CmdPlayers.cs" />
    <Compile Include="Commands\CmdSay.cs" />
    <Compile Include="Commands\CmdSpawn.cs" />
    <Compile Include="Commands\CmdStop.cs" />
    <Compile Include="Commands\CmdTp.cs" />
    <Compile Include="Commands\CmdWhitelist.cs" />
    <Compile Include="Commands\CommandAlreadyExistsExcption.cs" />
    <Compile Include="Commands\CommandNotFoundExcption.cs" />
    <Compile Include="Commands\CmdUnban.cs" />
    <Compile Include="Commands\CmdBanIp.cs" />
    <Compile Include="Commands\Debug\DbgPos.cs" />
    <Compile Include="Commands\Help.cs" />
    <Compile Include="Commands\MultipleCommandsMatchExcption.cs" />
    <Compile Include="Commands\ServerCommandHandler.cs" />
    <Compile Include="Entity\Animal.cs" />
    <Compile Include="Entity\EntityBase.cs" />
    <Compile Include="Entity\EnumCreatureType.cs" />
    <Compile Include="Entity\ExpOrbEntity.cs" />
    <Compile Include="Entity\ItemEntity.cs" />
    <Compile Include="Entity\Items\Base\ItemBase.cs" />
    <Compile Include="Entity\Items\Base\ItemBaseFuel.cs" />
    <Compile Include="Entity\Items\Base\ItemHelper.cs" />
    <Compile Include="Entity\Items\Base\ItemInventory.cs" />
    <Compile Include="Entity\Items\Base\ItemConsumable.cs" />
    <Compile Include="Entity\Items\Base\ItemUsable.cs" />
    <Compile Include="Entity\Items\Base\ItemPlaceable.cs" />
    <Compile Include="Entity\Items\Base\ItemBaseHoe.cs" />
    <Compile Include="Entity\Items\Base\ItemBaseFood.cs" />
    <Compile Include="Entity\Items\ItemIronPickaxe.cs" />
    <Compile Include="Entity\Items\ItemIronShovel.cs" />
    <Compile Include="Entity\Items\ItemRawPorkchop.cs" />
    <Compile Include="Entity\Items\ItemVoid.cs" />
    <Compile Include="Entity\Items\ItemDiamondPickaxe.cs" />
    <Compile Include="Entity\Items\ItemStone.cs" />
    <Compile Include="Entity\Items\ItemCobblestone.cs" />
    <Compile Include="Entity\Items\ItemCookedPorkchop.cs" />
    <Compile Include="Entity\Items\ItemDirt.cs" />
    <Compile Include="Entity\Items\ItemChest.cs" />
    <Compile Include="Entity\Items\ItemInkSack.cs" />
    <Compile Include="Entity\Items\ItemRedMushroom.cs" />
    <Compile Include="Entity\Items\ItemMycelium.cs" />
    <Compile Include="Entity\Items\ItemIronHoe.cs" />
    <Compile Include="Entity\Items\ItemSign.cs" />
    <Compile Include="Entity\Items\ItemSeeds.cs" />
    <Compile Include="Entity\Items\ItemReeds.cs" />
    <Compile Include="Entity\Items\ItemRedstone.cs" />
    <Compile Include="Entity\Items\ItemIronDoor.cs" />
    <Compile Include="Entity\Items\ItemWoodenDoor.cs" />
    <Compile Include="Entity\Items\ItemShears.cs" />
    <Compile Include="Entity\Items\ItemWoodenShovel.cs" />
    <Compile Include="Entity\Items\ItemGoldShovel.cs" />
    <Compile Include="Entity\Items\ItemWoodenPickaxe.cs" />
    <Compile Include="Entity\Items\ItemGoldPickaxe.cs" />
    <Compile Include="Entity\Items\ItemStoneShovel.cs" />
    <Compile Include="Entity\Items\ItemWoodenAxe.cs" />
    <Compile Include="Entity\Items\ItemGoldAxe.cs" />
    <Compile Include="Entity\Items\ItemStonePickaxe.cs" />
    <Compile Include="Entity\Items\ItemWoodenSword.cs" />
    <Compile Include="Entity\Items\ItemDiamondSword.cs" />
    <Compile Include="Entity\Items\ItemDiamondAxe.cs" />
    <Compile Include="Entity\Items\ItemIronSword.cs" />
    <Compile Include="Entity\Items\ItemGoldSword.cs" />
    <Compile Include="Entity\Items\ItemStoneAxe.cs" />
    <Compile Include="Entity\Items\ItemDiamondShovel.cs" />
    <Compile Include="Entity\Items\ItemStoneSword.cs" />
    <Compile Include="Entity\Items\ItemIronAxe.cs" />
    <Compile Include="Entity\Items\ItemLeaves.cs" />
    <Compile Include="Entity\Items\ItemCoal.cs" />
    <Compile Include="Entity\Items\ItemStick.cs" />
    <Compile Include="Entity\Items\ItemLavaBucket.cs" />
    <Compile Include="Entity\Items\ItemFurnace.cs" />
    <Compile Include="Entity\Items\ItemIronOre.cs" />
    <Compile Include="Entity\Items\ItemWood.cs" />
    <Compile Include="Entity\Items\ItemWoodPlanks.cs" />
    <Compile Include="Entity\Items\ItemIronIngot.cs" />
<<<<<<< HEAD
    <Compile Include="Entity\Mobs\Blaze.cs" />
    <Compile Include="Entity\Mobs\Enderman.cs" />
=======
    <Compile Include="Entity\Mobs\Bat.cs" />
    <Compile Include="Entity\Mobs\Mooshroom.cs" />
    <Compile Include="Entity\Mobs\Ocelot.cs" />
    <Compile Include="Entity\Mobs\Villager.cs" />
>>>>>>> 61810cfe
    <Compile Include="Entity\Monster.cs" />
    <Compile Include="Interfaces\Containers\ContainerFactory.cs" />
    <Compile Include="Interfaces\Containers\DispenserContainer.cs" />
    <Compile Include="Interfaces\Containers\FurnaceContainer.cs" />
    <Compile Include="Interfaces\Containers\PersistentContainer.cs" />
    <Compile Include="Interfaces\Containers\SmallChestContainer.cs" />
    <Compile Include="Interfaces\Containers\LargeChestContainer.cs" />
    <Compile Include="Net\BigEndianStream.cs" />
    <Compile Include="Net\BufferPool.cs" />
    <Compile Include="Net\ByteQueue.cs" />
    <Compile Include="Net\Client.Actions.cs" />
    <Compile Include="Net\Client.cs" />
    <Compile Include="Net\Client.Persistence.cs" />
    <Compile Include="Net\Client.Recv.cs" />
    <Compile Include="Net\Client.Send.cs" />
    <Compile Include="Net\Cryptography\PacketCryptography.cs" />
    <Compile Include="Net\PacketReader.cs" />
    <Compile Include="Net\Packets\MapChunkBulkPacket.cs" />
    <Compile Include="Net\Packets\MapChunkData.cs" />
    <Compile Include="Net\PacketWriter.cs" />
    <Compile Include="Net\SocketAsyncEventArgsPool.cs" />
    <Compile Include="Net\StreamRole.cs" />
    <Compile Include="Permissions.cs" />
    <Compile Include="Persistence\ClientSurrogate.cs" />
    <Compile Include="Plugins\Events\BlockEvent.cs" />
    <Compile Include="Plugins\PluginLogger.cs" />
    <Compile Include="Utils\BanSystem.cs" />
    <Compile Include="Utils\PlayerNBTConverter.cs" />
    <Compile Include="WorldGen\ChunkProvider.cs" />
    <Compile Include="World\Blocks\Base\BlockBase.cs" />
    <Compile Include="World\Blocks\Base\BlockBaseContainer.cs" />
    <Compile Include="World\Blocks\Base\BlockBaseDoor.cs" />
    <Compile Include="World\Blocks\Base\BlockBaseMushroom.cs" />
    <Compile Include="World\Blocks\Base\StructBlock.cs" />
    <Compile Include="World\Blocks\BlockAir.cs" />
    <Compile Include="World\Blocks\BlockBed.cs" />
    <Compile Include="World\Blocks\BlockBedrock.cs" />
    <Compile Include="World\Blocks\BlockBookshelf.cs" />
    <Compile Include="World\Blocks\BlockBrick.cs" />
    <Compile Include="World\Blocks\BlockBrownMushroom.cs" />
    <Compile Include="World\Blocks\BlockBurningFurnace.cs" />
    <Compile Include="World\Blocks\BlockCactus.cs" />
    <Compile Include="World\Blocks\BlockCake.cs" />
    <Compile Include="World\Blocks\BlockChest.cs" />
    <Compile Include="World\Blocks\BlockClay.cs" />
    <Compile Include="World\Blocks\BlockCoalOre.cs" />
    <Compile Include="World\Blocks\BlockCobblestone.cs" />
    <Compile Include="World\Blocks\BlockCobblestoneStairs.cs" />
    <Compile Include="World\Blocks\BlockCrops.cs" />
    <Compile Include="World\Blocks\BlockDiamondBlock.cs" />
    <Compile Include="World\Blocks\BlockDiamondOre.cs" />
    <Compile Include="World\Blocks\BlockDirt.cs" />
    <Compile Include="World\Blocks\BlockDispenser.cs" />
    <Compile Include="World\Blocks\BlockDoubleStoneSlab.cs" />
    <Compile Include="World\Blocks\BlockFence.cs" />
    <Compile Include="World\Blocks\BlockFire.cs" />
    <Compile Include="World\Blocks\BlockFurnace.cs" />
    <Compile Include="World\Blocks\BlockGlass.cs" />
    <Compile Include="World\Blocks\BlockGoldBlock.cs" />
    <Compile Include="World\Blocks\BlockGoldOre.cs" />
    <Compile Include="World\Blocks\BlockGrass.cs" />
    <Compile Include="World\Blocks\BlockGravel.cs" />
    <Compile Include="World\Blocks\BlockHelper.cs" />
    <Compile Include="World\Blocks\BlockIce.cs" />
    <Compile Include="World\Blocks\BlockIronBlock.cs" />
    <Compile Include="World\Blocks\BlockIronDoor.cs" />
    <Compile Include="World\Blocks\BlockIronOre.cs" />
    <Compile Include="World\Blocks\BlockJackOLantern.cs" />
    <Compile Include="World\Blocks\BlockJukebox.cs" />
    <Compile Include="World\Blocks\BlockLadder.cs" />
    <Compile Include="World\Blocks\BlockLapisLazuliBlock.cs" />
    <Compile Include="World\Blocks\BlockLapisLazuliOre.cs" />
    <Compile Include="World\Blocks\BlockLava.cs" />
    <Compile Include="World\Blocks\BlockLeaves.cs" />
    <Compile Include="World\Blocks\BlockLever.cs" />
    <Compile Include="World\Blocks\BlockLightstone.cs" />
    <Compile Include="World\Blocks\BlockWood.cs" />
    <Compile Include="World\Blocks\BlockMobSpawner.cs" />
    <Compile Include="World\Blocks\BlockMossStone.cs" />
    <Compile Include="World\Blocks\BlockNetherrack.cs" />
    <Compile Include="World\Blocks\BlockNoteBlock.cs" />
    <Compile Include="World\Blocks\BlockObsidian.cs" />
    <Compile Include="World\Blocks\BlockPortal.cs" />
    <Compile Include="World\Blocks\BlockPumpkin.cs" />
    <Compile Include="World\Blocks\BlockRedMushroom.cs" />
    <Compile Include="World\Blocks\BlockRedRose.cs" />
    <Compile Include="World\Blocks\BlockRedstoneOre.cs" />
    <Compile Include="World\Blocks\BlockRedstoneOreGlowing.cs" />
    <Compile Include="World\Blocks\BlockRedstoneRepeater.cs" />
    <Compile Include="World\Blocks\BlockRedstoneRepeaterOn.cs" />
    <Compile Include="World\Blocks\BlockRedstoneTorch.cs" />
    <Compile Include="World\Blocks\BlockRedstoneTorchOn.cs" />
    <Compile Include="World\Blocks\BlockRedstoneWire.cs" />
    <Compile Include="World\Blocks\BlockReed.cs" />
    <Compile Include="World\Blocks\BlockSand.cs" />
    <Compile Include="World\Blocks\BlockSandstone.cs" />
    <Compile Include="World\Blocks\BlockSapling.cs" />
    <Compile Include="World\Blocks\BlockSignBase.cs" />
    <Compile Include="World\Blocks\BlockSignPost.cs" />
    <Compile Include="World\Blocks\BlockSlab.cs" />
    <Compile Include="World\Blocks\BlockSnow.cs" />
    <Compile Include="World\Blocks\BlockSnowBlock.cs" />
    <Compile Include="World\Blocks\BlockSoil.cs" />
    <Compile Include="World\Blocks\BlockSoulSand.cs" />
    <Compile Include="World\Blocks\BlockStillLava.cs" />
    <Compile Include="World\Blocks\BlockStillWater.cs" />
    <Compile Include="World\Blocks\BlockStone.cs" />
    <Compile Include="World\Blocks\BlockStoneButton.cs" />
    <Compile Include="World\Blocks\BlockStonePressurePlate.cs" />
    <Compile Include="World\Blocks\BlockTallGrass.cs" />
    <Compile Include="World\Blocks\BlockTNT.cs" />
    <Compile Include="World\Blocks\BlockTorch.cs" />
    <Compile Include="World\Blocks\BlockTracks.cs" />
    <Compile Include="World\Blocks\BlockWallSign.cs" />
    <Compile Include="World\Blocks\BlockWater.cs" />
    <Compile Include="World\Blocks\BlockWoodPlanks.cs" />
    <Compile Include="World\Blocks\BlockWoodenDoor.cs" />
    <Compile Include="World\Blocks\BlockWoodenPressurePlate.cs" />
    <Compile Include="World\Blocks\BlockWoodenStairs.cs" />
    <Compile Include="World\Blocks\BlockWool.cs" />
    <Compile Include="World\Blocks\BlockWorkbench.cs" />
    <Compile Include="World\Blocks\BlockYellowFlower.cs" />
    <Compile Include="World\Blocks\BlockDeadBush.cs" />
    <Compile Include="World\Blocks\BlockCobweb.cs" />
    <Compile Include="World\Blocks\BlockDetectorRail.cs" />
    <Compile Include="World\Blocks\BlockPoweredRail.cs" />
    <Compile Include="World\Blocks\BlockPiston.cs" />
    <Compile Include="World\Blocks\BlockPistonHead.cs" />
    <Compile Include="World\Blocks\BlockSponge.cs" />
    <Compile Include="World\Blocks\BlockStickyPiston.cs" />
    <Compile Include="World\Blocks\Physics\BaseFallingPhysics.cs" />
    <Compile Include="World\Blocks\Physics\FallingSand.cs" />
    <Compile Include="World\Blocks\Physics\FallingGravel.cs" />
    <Compile Include="World\Blocks\BlockRedMushroomCap.cs" />
    <Compile Include="World\Blocks\BlockBrownMushroomCap.cs" />
    <Compile Include="World\Blocks\Physics\IBlockPhysics.cs" />
    <Compile Include="World\Blocks\BlockMycelium.cs" />
    <Compile Include="World\ChunkEntry.cs" />
    <Compile Include="World\ChunkLightUpdate.cs" />
    <Compile Include="Entity\Mob.cs" />
    <Compile Include="Entity\Mob.AI.cs" />
    <Compile Include="Entity\MobFactory.cs" />
    <Compile Include="Entity\MobPack.cs" />
    <Compile Include="Entity\Mobs\GiantZombie.cs" />
    <Compile Include="Entity\Mobs\Hen.cs" />
    <Compile Include="Entity\Mobs\Cow.cs" />
    <Compile Include="Entity\Mobs\Creeper.cs" />
    <Compile Include="Entity\Mobs\Ghast.cs" />
    <Compile Include="Entity\Mobs\Pig.cs" />
    <Compile Include="Entity\Mobs\Sheep.cs" />
    <Compile Include="Entity\Mobs\Skeleton.cs" />
    <Compile Include="Entity\Mobs\Slime.cs" />
    <Compile Include="Entity\Mobs\Spider.cs" />
    <Compile Include="Entity\Mobs\Squid.cs" />
    <Compile Include="Entity\Mobs\Wolf.cs" />
    <Compile Include="Entity\Mobs\Zombie.cs" />
    <Compile Include="Entity\Mobs\ZombiePigman.cs" />
    <Compile Include="Entity\TileEntity.cs" />
    <Compile Include="Interfaces\PersistentContainerInterface.cs" />
    <Compile Include="Interfaces\ClickLocation.cs" />
    <Compile Include="Interfaces\CraftingInterface.cs" />
    <Compile Include="Interfaces\DispenserInterface.cs" />
    <Compile Include="Interfaces\FurnaceInterface.cs" />
    <Compile Include="Interfaces\Interface.cs" />
    <Compile Include="Interfaces\InterfaceClickedEventArgs.cs" />
    <Compile Include="Interfaces\InterfaceType.cs" />
    <Compile Include="Interfaces\Inventory.cs" />
    <Compile Include="Interfaces\LargeChestInterface.cs" />
    <Compile Include="Interfaces\Recipes\Recipe.cs" />
    <Compile Include="Interfaces\Recipes\SmeltingRecipe.cs" />
    <Compile Include="Interfaces\SmallChestInterface.cs" />
    <Compile Include="Interfaces\WorkbenchInterface.cs" />
    <Compile Include="Net\Packets\MapChunkPacket.cs" />
    <Compile Include="Net\Packets\Packet.cs" />
    <Compile Include="Net\TcpEventArgs.cs" />
    <Compile Include="Plugins\Events\EntityEvent.cs" />
    <Compile Include="Plugins\Events\EventList.cs" />
    <Compile Include="Plugins\Events\WorldEvent.cs" />
    <Compile Include="Plugins\Events\PacketEvent.cs" />
    <Compile Include="Plugins\Events\ClientEvent.cs" />
    <Compile Include="Plugins\Events\PluginEvent.cs" />
    <Compile Include="Plugins\Events\ServerEvent.cs" />
    <Compile Include="Plugins\Plugin.cs" />
    <Compile Include="Plugins\PluginManager.cs" />
    <Compile Include="Utils\ItemDb.cs" />
    <Compile Include="Utils\PermissionHandler.cs" />
    <Compile Include="Utils\IPermissions.cs" />
    <Compile Include="Logger.cs" />
    <Compile Include="Net\PacketHandler.cs" />
    <Compile Include="Net\MetaData.cs" />
    <Compile Include="Net\PacketEventArgs.cs" />
    <Compile Include="Net\PacketHandlers.cs" />
    <Compile Include="Net\PacketMap.cs" />
    <Compile Include="Net\PacketType.cs" />
    <Compile Include="Server.cs" />
    <Compile Include="Properties\AssemblyInfo.cs" />
    <Compile Include="World\BlockSet.cs" />
    <Compile Include="World\Chunk.cs" />
    <Compile Include="World\ChunkSet.cs" />
    <Compile Include="World\Paths\PathCoordinate.cs" />
    <Compile Include="World\ClientRequest.cs" />
    <Compile Include="World\RayTraceHitBlock.cs" />
    <Compile Include="World\RayTraceHitEntity.cs" />
    <Compile Include="World\Section.cs" />
    <Compile Include="World\WorldMobSpawner.cs" />
    <Compile Include="World\Weather\WeatherManager.cs" />
    <Compile Include="World\Weather\WeatherState.cs" />
    <Compile Include="World\WorldManager.cs" />
    <Compile Include="Entity\LivingEntity.cs" />
    <Compile Include="Entity\Player.cs" />
    <Compile Include="World\Paths\PathFinder.cs" />
    <Compile Include="Commands\Debug\DbgRayTrace.cs" />
    <Compile Include="Commands\Debug\DbgMob.cs" />
  </ItemGroup>
  <ItemGroup>
    <None Include="app.config" />
    <None Include="Resources\Items.csv">
      <CopyToOutputDirectory>PreserveNewest</CopyToOutputDirectory>
    </None>
    <None Include="Resources\Recipes.dat" />
    <None Include="Resources\Smelting.dat">
      <CopyToOutputDirectory>PreserveNewest</CopyToOutputDirectory>
    </None>
  </ItemGroup>
  <ItemGroup>
    <Content Include="Chraft.config">
      <CopyToOutputDirectory>PreserveNewest</CopyToOutputDirectory>
      <SubType>Designer</SubType>
    </Content>
    <Content Include="Resources\Bans.xml">
      <CopyToOutputDirectory>PreserveNewest</CopyToOutputDirectory>
      <SubType>Designer</SubType>
    </Content>
    <Content Include="Resources\items.xml" />
    <Content Include="Resources\Permissions.xml">
      <CopyToOutputDirectory>PreserveNewest</CopyToOutputDirectory>
    </Content>
    <Content Include="Resources\Recipes.xml">
      <SubType>Designer</SubType>
      <CopyToOutputDirectory>PreserveNewest</CopyToOutputDirectory>
    </Content>
    <Content Include="Resources\whitelist.txt" />
  </ItemGroup>
  <ItemGroup>
    <ProjectReference Include="..\Chraft.PluginSystem\Chraft.PluginSystem.csproj">
      <Project>{3DA36E6F-3100-40D9-A096-F7075F07C7C1}</Project>
      <Name>Chraft.PluginSystem</Name>
    </ProjectReference>
    <ProjectReference Include="..\Chraft.Utilities\Chraft.Utilities.csproj">
      <Project>{CCE78B48-1352-4746-A14E-DCB18BB5CCA2}</Project>
      <Name>Chraft.Utilities</Name>
    </ProjectReference>
  </ItemGroup>
  <Import Project="$(MSBuildToolsPath)\Microsoft.CSharp.targets" />
  <PropertyGroup>
    <PreBuildEvent>
    </PreBuildEvent>
  </PropertyGroup>
  <PropertyGroup Condition=" '$(Configuration)|$(Platform)' == 'Debug Mono|x86' ">
    <DebugSymbols>true</DebugSymbols>
    <DebugType>full</DebugType>
    <Optimize>true</Optimize>
    <OutputPath>bin\Debug\</OutputPath>
    <DefineConstants>DEBUG;TRACE</DefineConstants>
    <ErrorReport>prompt</ErrorReport>
    <WarningLevel>4</WarningLevel>
    <PlatformTarget>x86</PlatformTarget>
    <AllowUnsafeBlocks>true</AllowUnsafeBlocks>
  </PropertyGroup>
  <!-- To modify your build process, add your task inside one of the targets below and uncomment it. 
       Other similar extension points exist, see Microsoft.Common.targets.
  <Target Name="BeforeBuild">
  </Target>
  <Target Name="AfterBuild">
  </Target>
  -->
</Project><|MERGE_RESOLUTION|>--- conflicted
+++ resolved
@@ -163,15 +163,12 @@
     <Compile Include="Entity\Items\ItemWood.cs" />
     <Compile Include="Entity\Items\ItemWoodPlanks.cs" />
     <Compile Include="Entity\Items\ItemIronIngot.cs" />
-<<<<<<< HEAD
     <Compile Include="Entity\Mobs\Blaze.cs" />
     <Compile Include="Entity\Mobs\Enderman.cs" />
-=======
     <Compile Include="Entity\Mobs\Bat.cs" />
     <Compile Include="Entity\Mobs\Mooshroom.cs" />
     <Compile Include="Entity\Mobs\Ocelot.cs" />
     <Compile Include="Entity\Mobs\Villager.cs" />
->>>>>>> 61810cfe
     <Compile Include="Entity\Monster.cs" />
     <Compile Include="Interfaces\Containers\ContainerFactory.cs" />
     <Compile Include="Interfaces\Containers\DispenserContainer.cs" />
