﻿using System;
using System.Collections.Generic;
using System.IO;
using System.Linq;
using System.Text;
using System.Threading;
using System.Net.Sockets;
using Chraft.Net.Packets;

namespace Chraft.Net
{
    public class PacketHandlers
    {

        private static PacketHandler[] m_Handlers;

        public static PacketHandler[] Handlers
        {
            get { return m_Handlers; }
        }

        static PacketHandlers()
        {
            m_Handlers = new PacketHandler[0x100];

            Register(PacketType.KeepAlive, 5, 0, ReadKeepAlive);
            Register(PacketType.LoginRequest, 0, 23, ReadLoginRequest);
            Register(PacketType.Handshake, 0, 3, ReadHandshake);
            Register(PacketType.ChatMessage, 0, 3, ReadChatMessage);
            Register(PacketType.UseEntity, 10, 0, ReadUseEntity);
            Register(PacketType.Respawn, 14, 0, ReadRespawn);
            Register(PacketType.Player, 2, 0, ReadPlayer);
            Register(PacketType.PlayerPosition, 34, 0, ReadPlayerPosition);
            Register(PacketType.PlayerRotation, 10, 0, ReadPlayerRotation);
            Register(PacketType.PlayerPositionRotation, 42, 0, ReadPlayerPositionRotation);
            Register(PacketType.PlayerDigging, 12, 0, ReadPlayerDigging);
            Register(PacketType.PlayerBlockPlacement, 0, 13, ReadPlayerBlockPlacement);
            Register(PacketType.HoldingChange, 3, 0, ReadHoldingChange);
            Register(PacketType.Animation, 6, 0, ReadAnimation);
            Register(PacketType.EntityAction, 6, 0, ReadEntityAction);
            Register(PacketType.CloseWindow, 2, 0, ReadCloseWindow);
            Register(PacketType.WindowClick, 0, 10, ReadWindowClick);
            Register(PacketType.CreativeInventoryAction, 9, 0, ReadCreativeInventoryAction);
            Register(PacketType.ServerListPing, 1, 0, ReadServerListPing);
            Register(PacketType.Disconnect, 0, 3, ReadDisconnect);
<<<<<<< HEAD
            Register(PacketType.Transaction,5,0, ReadTransaction);
=======
            Register(PacketType.UpdateSign, 0, 11, ReadUpdateSign);
>>>>>>> c7307702
        }

        public static void Register(PacketType packetID, int length, int minimumLength, OnPacketReceive onReceive)
        {
            m_Handlers[(byte)packetID] = new PacketHandler(packetID, length, minimumLength, onReceive);
        }

        public static PacketHandler GetHandler(PacketType packetID)
        {
            return m_Handlers[(byte)packetID];
        }

        public static void ReadKeepAlive(Client client, PacketReader reader)
        {
            KeepAlivePacket ka = new KeepAlivePacket();
            ka.Read(reader);

            if (!reader.Failed)
                Client.HandlePacketKeepAlive(client, ka);
        }

        public static void ReadLoginRequest(Client client, PacketReader reader)
        {
            LoginRequestPacket lr = new LoginRequestPacket();
            lr.Read(reader);

            if (!reader.Failed)
                Client.HandlePacketLoginRequest(client, lr);
        }

        public static void ReadHandshake(Client client, PacketReader reader)
        {
            HandshakePacket hp = new HandshakePacket();
            hp.Read(reader);

            if (!reader.Failed)
                Client.HandlePacketHandshake(client, hp);
        }

        public static void ReadChatMessage(Client client, PacketReader reader)
        {
            ChatMessagePacket cm = new ChatMessagePacket();
            cm.Read(reader);

            if (!reader.Failed)
                Client.HandlePacketChatMessage(client, cm);
        }

        public static void ReadUseEntity(Client client, PacketReader reader)
        {
            UseEntityPacket ue = new UseEntityPacket();
            ue.Read(reader);

            if (!reader.Failed)
                Client.HandlePacketUseEntity(client, ue);
        }

        public static void ReadRespawn(Client client, PacketReader reader)
        {
            RespawnPacket rp = new RespawnPacket();
            rp.Read(reader);

            if (!reader.Failed)
                Client.HandlePacketRespawn(client, rp);
        }

        public static void ReadPlayer(Client client, PacketReader reader)
        {
            PlayerPacket pp = new PlayerPacket();
            pp.Read(reader);

            if (!reader.Failed)
                Client.HandlePacketPlayer(client, pp);
        }

        public static void ReadPlayerPosition(Client client, PacketReader reader)
        {
            PlayerPositionPacket pp = new PlayerPositionPacket();
            pp.Read(reader);

            if (!reader.Failed)
                Client.HandlePacketPlayerPosition(client, pp);
        }

        public static void ReadPlayerRotation(Client client, PacketReader reader)
        {
            PlayerRotationPacket pr = new PlayerRotationPacket();
            pr.Read(reader);

            if (!reader.Failed)
                Client.HandlePacketPlayerRotation(client, pr);
        }

        public static void ReadPlayerPositionRotation(Client client, PacketReader reader)
        {
            PlayerPositionRotationPacket ppr = new PlayerPositionRotationPacket();
            ppr.Read(reader);

            if (!reader.Failed)
                Client.HandlePacketPlayerPositionRotation(client, ppr);
        }

        public static void ReadPlayerDigging(Client client, PacketReader reader)
        {
            PlayerDiggingPacket pd = new PlayerDiggingPacket();
            pd.Read(reader);

            if (!reader.Failed)
                Client.HandlePacketPlayerDigging(client, pd);
        }

        public static void ReadPlayerBlockPlacement(Client client, PacketReader reader)
        {
            PlayerBlockPlacementPacket pb = new PlayerBlockPlacementPacket();
            pb.Read(reader);

            if (!reader.Failed)
                Client.HandlePacketPlayerBlockPlacement(client, pb);
        }

        public static void ReadHoldingChange(Client client, PacketReader reader)
        {
            HoldingChangePacket hc = new HoldingChangePacket();
            hc.Read(reader);

            if (!reader.Failed)
                Client.HandlePacketHoldingChange(client, hc);
        }

        public static void ReadAnimation(Client client, PacketReader reader)
        {
            AnimationPacket ap = new AnimationPacket();
            ap.Read(reader);

            if (!reader.Failed)
                Client.HandlePacketAnimation(client, ap);
        }

        public static void ReadEntityAction(Client client, PacketReader reader)
        {
            EntityActionPacket ea = new EntityActionPacket();
            ea.Read(reader);

            // TODO: implement this packet
            /*if (!reader.Failed)
                Client.HandlePacketEntityAction(client, ea);*/
        }

        public static void ReadCloseWindow(Client client, PacketReader reader)
        {
            CloseWindowPacket cw = new CloseWindowPacket();
            cw.Read(reader);

            if (!reader.Failed)
                Client.HandlePacketCloseWindow(client, cw);
        }

        public static void ReadWindowClick(Client client, PacketReader reader)
        {
            WindowClickPacket wc = new WindowClickPacket();
            wc.Read(reader);

            if (!reader.Failed)
                Client.HandlePacketWindowClick(client, wc);
        }

        public static void ReadServerListPing(Client client, PacketReader reader)
        {
            ServerListPingPacket sl = new ServerListPingPacket();
            sl.Read(reader);

            if (!reader.Failed)
                Client.HandlePacketServerListPing(client, sl);
        }

        public static void ReadDisconnect(Client client, PacketReader reader)
        {
            DisconnectPacket dp = new DisconnectPacket();
            dp.Read(reader);

            if (!reader.Failed)
                Client.HandlePacketDisconnect(client, dp);
        }

        public static void ReadCreativeInventoryAction(Client client, PacketReader reader)
        {
            CreativeInventoryActionPacket ci = new CreativeInventoryActionPacket();
            ci.Read(reader);

            if (!reader.Failed)
                Client.HandlePacketCreativeInventoryAction(client, ci);
        }

<<<<<<< HEAD
        public static void ReadTransaction(Client client, PacketReader reader)
        {
            TransactionPacket tp = new TransactionPacket();
            tp.Read(reader);

            if (!reader.Failed)
                Client.HandleTransactionPacket(client, tp);
=======
        public static void ReadUpdateSign(Client client, PacketReader reader)
        {
            UpdateSignPacket us = new UpdateSignPacket();
            us.Read(reader);

            if (!reader.Failed)
                Client.HandlePacketUpdateSign(client, us);
>>>>>>> c7307702
        }
    }
}<|MERGE_RESOLUTION|>--- conflicted
+++ resolved
@@ -43,11 +43,8 @@
             Register(PacketType.CreativeInventoryAction, 9, 0, ReadCreativeInventoryAction);
             Register(PacketType.ServerListPing, 1, 0, ReadServerListPing);
             Register(PacketType.Disconnect, 0, 3, ReadDisconnect);
-<<<<<<< HEAD
             Register(PacketType.Transaction,5,0, ReadTransaction);
-=======
             Register(PacketType.UpdateSign, 0, 11, ReadUpdateSign);
->>>>>>> c7307702
         }
 
         public static void Register(PacketType packetID, int length, int minimumLength, OnPacketReceive onReceive)
@@ -240,8 +237,6 @@
             if (!reader.Failed)
                 Client.HandlePacketCreativeInventoryAction(client, ci);
         }
-
-<<<<<<< HEAD
         public static void ReadTransaction(Client client, PacketReader reader)
         {
             TransactionPacket tp = new TransactionPacket();
@@ -249,7 +244,8 @@
 
             if (!reader.Failed)
                 Client.HandleTransactionPacket(client, tp);
-=======
+        }
+
         public static void ReadUpdateSign(Client client, PacketReader reader)
         {
             UpdateSignPacket us = new UpdateSignPacket();
@@ -257,7 +253,6 @@
 
             if (!reader.Failed)
                 Client.HandlePacketUpdateSign(client, us);
->>>>>>> c7307702
         }
     }
 }