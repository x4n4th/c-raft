﻿using System;
using System.Collections.Generic;
using System.Linq;
using System.Text;
using Chraft.Entity;
using Chraft.Interfaces;
using Chraft.Plugins.Events.Args;

namespace Chraft.World.Blocks
{
    class BlockTNT : BlockBase
    {
        public BlockTNT()
        {
            Name = "TNT";
            Type = BlockData.Blocks.TNT;
            IsSingleHit = true;
            IsSolid = true;
<<<<<<< HEAD
            LootTable.Add(new ItemStack((short)Type, 1));
=======
            LootTable.Add(new ItemStack((byte)Type, 1));
>>>>>>> 2cdb298a
        }
    }
}<|MERGE_RESOLUTION|>--- conflicted
+++ resolved
@@ -16,11 +16,7 @@
             Type = BlockData.Blocks.TNT;
             IsSingleHit = true;
             IsSolid = true;
-<<<<<<< HEAD
-            LootTable.Add(new ItemStack((short)Type, 1));
-=======
             LootTable.Add(new ItemStack((byte)Type, 1));
->>>>>>> 2cdb298a
         }
     }
 }