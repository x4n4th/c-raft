--- conflicted
+++ resolved
@@ -676,27 +676,6 @@
         }
 
         /// <summary>
-<<<<<<< HEAD
-        /// Block Flammability/Burn Efficiency measured in world ticks (x0.05secs). Value / 20 => number of seconds burn time. 10secs = 1 item smelted
-        /// </summary>
-        public static readonly Dictionary<Blocks, short> BlockBurnEfficiency = new Dictionary<Blocks, short>()
-        {
-            {Blocks.Bookshelf, 300},
-            {Blocks.Chest, 300},
-            {Blocks.Workbench, 300},
-            {Blocks.Fence, 300},
-            {Blocks.Jukebox, 300},
-            {Blocks.Note_Block, 300},
-            {Blocks.Log, 300},
-            {Blocks.Wood, 300},
-            {Blocks.Wooden_Stairs, 300},
-            {Blocks.Trapdoor, 300},
-            {Blocks.Sapling, 100},
-        };
-
-        /// <summary>
-=======
->>>>>>> 2cdb298a
         /// Item Flammability/Burn Efficiency measured in world ticks (x0.05secs). Value / 20 => number of seconds burn time. 10secs = 1 item smelted
         /// </summary>
         public static readonly Dictionary<Items, short> ItemBurnEfficiency = new Dictionary<Items, short>()
